name: release

on: [push, pull_request]

jobs:
  publish-pypi:
    runs-on: ubuntu-latest
    steps:
      - uses: actions/checkout@v3
      - name: Set up Python 3.8
<<<<<<< HEAD
        uses: actions/setup-python@v4.4.0
=======
        uses: actions/setup-python@v4.6.0
>>>>>>> 6bf08c50
        with:
          python-version: 3.8
      - name: Install dependencies
        run: pip install -qU setuptools wheel twine
      - name: Generating distribution archives
        run: python setup.py sdist bdist_wheel
      - name: Publish distribution 📦 to PyPI
        if: startsWith(github.event.ref, 'refs/tags')
        uses: pypa/gh-action-pypi-publish@master
        with:
          user: __token__
          password: ${{ secrets.pypi_password }}<|MERGE_RESOLUTION|>--- conflicted
+++ resolved
@@ -8,11 +8,7 @@
     steps:
       - uses: actions/checkout@v3
       - name: Set up Python 3.8
-<<<<<<< HEAD
-        uses: actions/setup-python@v4.4.0
-=======
         uses: actions/setup-python@v4.6.0
->>>>>>> 6bf08c50
         with:
           python-version: 3.8
       - name: Install dependencies
