--- conflicted
+++ resolved
@@ -8,11 +8,7 @@
     steps:
       - uses: actions/checkout@v3
       - name: Set up Python
-<<<<<<< HEAD
-        uses: actions/setup-python@v4.4.0
-=======
         uses: actions/setup-python@v4.6.0
->>>>>>> 6bf08c50
         with:
           python-version: 3.8
       - name: Install dependencies
@@ -27,18 +23,7 @@
         python-version: [3.7, 3.8, 3.9]
 
     steps:
-<<<<<<< HEAD
-      - uses: actions/checkout@v3
-      - name: Set up Python ${{ matrix.python-version }}
-        uses: actions/setup-python@v4.4.0
-        with:
-          python-version: ${{ matrix.python-version }}
-      - name: Install dependencies
-        run: make install-test
-      - name: Run tests
-        run: pytest
-=======
-    - uses: actions/checkout@v2
+    - uses: actions/checkout@v3
     - name: Set up Python ${{ matrix.python-version }}
       uses: actions/setup-python@v4.6.0
       with:
@@ -47,18 +32,13 @@
       run: make install-test
     - name: Run tests
       run: pytest
->>>>>>> 6bf08c50
 
   coverage:
     runs-on: ubuntu-latest
     steps:
       - uses: actions/checkout@v3
       - name: Setup Python
-<<<<<<< HEAD
-        uses: actions/setup-python@v4.4.0
-=======
         uses: actions/setup-python@v4.6.0
->>>>>>> 6bf08c50
         with:
           python-version: 3.8
       - name: Install dependencies
@@ -66,11 +46,7 @@
       - name: Generate coverage report
         run: pytest --cov-report=xml
       - name: Upload coverage to Codecov
-<<<<<<< HEAD
-        uses: codecov/codecov-action@v3.1.1
-=======
         uses: codecov/codecov-action@v3.1.3
->>>>>>> 6bf08c50
         with:
           file: ./coverage.xml
           flags: unittests
